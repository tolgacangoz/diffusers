--- conflicted
+++ resolved
@@ -151,7 +151,6 @@
 
         return image_embeddings
 
-<<<<<<< HEAD
     def _encode_vae_image(
         self,
         image: torch.Tensor,
@@ -159,11 +158,6 @@
         num_videos_per_prompt,
         do_classifier_free_guidance,
     ):
-        # encode image in fp32
-        self.vae.to(torch.float32)
-=======
-    def _encode_vae_image(self, image: torch.Tensor, device, num_videos_per_prompt, do_classifier_free_guidance):
->>>>>>> 55b4d090
         image = image.to(device=device)
         image_latents = self.vae.encode(image).latent_dist.mode()
 
@@ -468,18 +462,16 @@
         # 4. Encode input image using VAE
         image = self.image_processor.preprocess(image, height=height, width=width)
         image = image + cond_aug * torch.randn_like(image)
-<<<<<<< HEAD
+
+        needs_upcasting = (
+            self.vae.dtype == torch.float16 and self.vae.config.force_upcast
+        )
+        if needs_upcasting:
+            self.vae.to(dtype=torch.float32)
+
         image_latents = self._encode_vae_image(
             image, device, num_videos_per_prompt, do_classifier_free_guidance
         )
-=======
-
-        needs_upcasting = self.vae.dtype == torch.float16 and self.vae.config.force_upcast
-        if needs_upcasting:
-            self.vae.to(dtype=torch.float32)
-
-        image_latents = self._encode_vae_image(image, device, num_videos_per_prompt, do_classifier_free_guidance)
->>>>>>> 55b4d090
         image_latents = image_latents.to(image_embeddings.dtype)
 
         # cast back to fp16 if needed
@@ -577,36 +569,18 @@
                         step_idx = i // getattr(self.scheduler, "order", 1)
                         callback(step_idx, t, latents)
 
-        self.maybe_free_model_hooks()
-
-<<<<<<< HEAD
-        if output_type == "latent":
-            return StableDiffusionVideoPipelineOutput(frames=latents)
-
-        # Post-processing
-        # decode image in fp32
-        self.vae.to(torch.float32)
-        with torch.autocast("cuda", enabled=False):
-            frames_tensor = self.decode_latents(latents, num_frames, decoding_t)
-=======
-        # make sure the VAE is in float32 mode, as it overflows in float16
-        if needs_upcasting:
-            self.vae.to(dtype=torch.float32)
-            latents = latents.to(dtype=torch.float32)
-
         frames = self.decode_latents(latents, num_frames, decoding_t)
 
         # cast back to fp16 if needed
         if needs_upcasting:
             self.vae.to(dtype=torch.float16)
->>>>>>> 55b4d090
-
-        if output_type == "pt":
-            frames = frames_tensor
+
+        if not output_type == "latent":
+            frames = tensor2vid(frames, self.image_processor, output_type=output_type)
         else:
-            frames = tensor2vid(
-                frames_tensor, self.image_processor, output_type=output_type
-            )
+            frames = latents
+
+        self.maybe_free_model_hooks()
 
         if not return_dict:
             return frames
