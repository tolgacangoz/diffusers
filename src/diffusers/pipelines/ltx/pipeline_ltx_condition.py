# Copyright 2024 Lightricks and The HuggingFace Team. All rights reserved.
#
# Licensed under the Apache License, Version 2.0 (the "License");
# you may not use this file except in compliance with the License.
# You may obtain a copy of the License at
#
#     http://www.apache.org/licenses/LICENSE-2.0
#
# Unless required by applicable law or agreed to in writing, software
# distributed under the License is distributed on an "AS IS" BASIS,
# WITHOUT WARRANTIES OR CONDITIONS OF ANY KIND, either express or implied.
# See the License for the specific language governing permissions and
# limitations under the License.

import inspect
from dataclasses import dataclass
from typing import Any, Callable, Dict, List, Optional, Tuple, Union

import PIL.Image
import torch
from transformers import T5EncoderModel, T5TokenizerFast

from ...callbacks import MultiPipelineCallbacks, PipelineCallback
from ...image_processor import PipelineImageInput
from ...loaders import FromSingleFileMixin, LTXVideoLoraLoaderMixin
from ...models.autoencoders import AutoencoderKLLTXVideo
from ...models.transformers import LTXVideoTransformer3DModel
from ...schedulers import FlowMatchEulerDiscreteScheduler
from ...utils import is_torch_xla_available, logging, replace_example_docstring
from ...utils.torch_utils import randn_tensor
from ...video_processor import VideoProcessor
from ..pipeline_utils import DiffusionPipeline
from .pipeline_output import LTXPipelineOutput


if is_torch_xla_available():
    import torch_xla.core.xla_model as xm

    XLA_AVAILABLE = True
else:
    XLA_AVAILABLE = False

logger = logging.get_logger(__name__)  # pylint: disable=invalid-name

EXAMPLE_DOC_STRING = """
    Examples:
        ```py
        >>> import torch
        >>> from diffusers.pipelines.ltx.pipeline_ltx_condition import LTXConditionPipeline, LTXVideoCondition
        >>> from diffusers.utils import export_to_video, load_video, load_image

        >>> pipe = LTXConditionPipeline.from_pretrained("Lightricks/LTX-Video-0.9.5", torch_dtype=torch.bfloat16)
        >>> pipe.to("cuda")

        >>> # Load input image and video
        >>> video = load_video(
        ...     "https://huggingface.co/datasets/huggingface/documentation-images/resolve/main/diffusers/cosmos/cosmos-video2world-input-vid.mp4"
        ... )
        >>> image = load_image(
        ...     "https://huggingface.co/datasets/huggingface/documentation-images/resolve/main/diffusers/cosmos/cosmos-video2world-input.jpg"
        ... )

        >>> # Create conditioning objects
        >>> condition1 = LTXVideoCondition(
        ...     image=image,
        ...     frame_index=0,
        ... )
        >>> condition2 = LTXVideoCondition(
        ...     video=video,
        ...     frame_index=80,
        ... )

        >>> prompt = "The video depicts a long, straight highway stretching into the distance, flanked by metal guardrails. The road is divided into multiple lanes, with a few vehicles visible in the far distance. The surrounding landscape features dry, grassy fields on one side and rolling hills on the other. The sky is mostly clear with a few scattered clouds, suggesting a bright, sunny day. And then the camera switch to a winding mountain road covered in snow, with a single vehicle traveling along it. The road is flanked by steep, rocky cliffs and sparse vegetation. The landscape is characterized by rugged terrain and a river visible in the distance. The scene captures the solitude and beauty of a winter drive through a mountainous region."
        >>> negative_prompt = "worst quality, inconsistent motion, blurry, jittery, distorted"

        >>> # Generate video
        >>> generator = torch.Generator("cuda").manual_seed(0)
        >>> # Text-only conditioning is also supported without the need to pass `conditions`
        >>> video = pipe(
        ...     conditions=[condition1, condition2],
        ...     prompt=prompt,
        ...     negative_prompt=negative_prompt,
        ...     width=768,
        ...     height=512,
        ...     num_frames=161,
        ...     num_inference_steps=40,
        ...     generator=generator,
        ... ).frames[0]

        >>> export_to_video(video, "output.mp4", fps=24)
        ```
"""


@dataclass
class LTXVideoCondition:
    """
    Defines a single frame-conditioning item for LTX Video - a single frame or a sequence of frames.

    Attributes:
        image (`PIL.Image.Image`):
            The image to condition the video on.
        video (`List[PIL.Image.Image]`):
            The video to condition the video on.
        frame_index (`int`):
            The frame index at which the image or video will conditionally effect the video generation.
        strength (`float`, defaults to `1.0`):
            The strength of the conditioning effect. A value of `1.0` means the conditioning effect is fully applied.
    """

    image: Optional[PIL.Image.Image] = None
    video: Optional[List[PIL.Image.Image]] = None
    frame_index: int = 0
    strength: float = 1.0


# from LTX-Video/ltx_video/schedulers/rf.py
def linear_quadratic_schedule(num_steps, threshold_noise=0.025, linear_steps=None):
    if linear_steps is None:
        linear_steps = num_steps // 2
    if num_steps < 2:
        return torch.tensor([1.0])
    linear_sigma_schedule = [i * threshold_noise / linear_steps for i in range(linear_steps)]
    threshold_noise_step_diff = linear_steps - threshold_noise * num_steps
    quadratic_steps = num_steps - linear_steps
    quadratic_coef = threshold_noise_step_diff / (linear_steps * quadratic_steps**2)
    linear_coef = threshold_noise / linear_steps - 2 * threshold_noise_step_diff / (quadratic_steps**2)
    const = quadratic_coef * (linear_steps**2)
    quadratic_sigma_schedule = [
        quadratic_coef * (i**2) + linear_coef * i + const for i in range(linear_steps, num_steps)
    ]
    sigma_schedule = linear_sigma_schedule + quadratic_sigma_schedule + [1.0]
    sigma_schedule = [1.0 - x for x in sigma_schedule]
    return torch.tensor(sigma_schedule[:-1])


# Copied from diffusers.pipelines.flux.pipeline_flux.calculate_shift
def calculate_shift(
    image_seq_len,
    base_seq_len: int = 256,
    max_seq_len: int = 4096,
    base_shift: float = 0.5,
    max_shift: float = 1.15,
):
    m = (max_shift - base_shift) / (max_seq_len - base_seq_len)
    b = base_shift - m * base_seq_len
    mu = image_seq_len * m + b
    return mu


# Copied from diffusers.pipelines.stable_diffusion.pipeline_stable_diffusion.retrieve_timesteps
def retrieve_timesteps(
    scheduler,
    num_inference_steps: Optional[int] = None,
    device: Optional[Union[str, torch.device]] = None,
    timesteps: Optional[List[int]] = None,
    sigmas: Optional[List[float]] = None,
    **kwargs,
):
    r"""
    Calls the scheduler's `set_timesteps` method and retrieves timesteps from the scheduler after the call. Handles
    custom timesteps. Any kwargs will be supplied to `scheduler.set_timesteps`.

    Args:
        scheduler (`SchedulerMixin`):
            The scheduler to get timesteps from.
        num_inference_steps (`int`):
            The number of diffusion steps used when generating samples with a pre-trained model. If used, `timesteps`
            must be `None`.
        device (`str` or `torch.device`, *optional*):
            The device to which the timesteps should be moved to. If `None`, the timesteps are not moved.
        timesteps (`List[int]`, *optional*):
            Custom timesteps used to override the timestep spacing strategy of the scheduler. If `timesteps` is passed,
            `num_inference_steps` and `sigmas` must be `None`.
        sigmas (`List[float]`, *optional*):
            Custom sigmas used to override the timestep spacing strategy of the scheduler. If `sigmas` is passed,
            `num_inference_steps` and `timesteps` must be `None`.

    Returns:
        `Tuple[torch.Tensor, int]`: A tuple where the first element is the timestep schedule from the scheduler and the
        second element is the number of inference steps.
    """
    if timesteps is not None and sigmas is not None:
        raise ValueError("Only one of `timesteps` or `sigmas` can be passed. Please choose one to set custom values")
    if timesteps is not None:
        accepts_timesteps = "timesteps" in set(inspect.signature(scheduler.set_timesteps).parameters.keys())
        if not accepts_timesteps:
            raise ValueError(
                f"The current scheduler class {scheduler.__class__}'s `set_timesteps` does not support custom"
                f" timestep schedules. Please check whether you are using the correct scheduler."
            )
        scheduler.set_timesteps(timesteps=timesteps, device=device, **kwargs)
        timesteps = scheduler.timesteps
        num_inference_steps = len(timesteps)
    elif sigmas is not None:
        accept_sigmas = "sigmas" in set(inspect.signature(scheduler.set_timesteps).parameters.keys())
        if not accept_sigmas:
            raise ValueError(
                f"The current scheduler class {scheduler.__class__}'s `set_timesteps` does not support custom"
                f" sigmas schedules. Please check whether you are using the correct scheduler."
            )
        scheduler.set_timesteps(sigmas=sigmas, device=device, **kwargs)
        timesteps = scheduler.timesteps
        num_inference_steps = len(timesteps)
    else:
        scheduler.set_timesteps(num_inference_steps, device=device, **kwargs)
        timesteps = scheduler.timesteps
    return timesteps, num_inference_steps


# Copied from diffusers.pipelines.stable_diffusion.pipeline_stable_diffusion_img2img.retrieve_latents
def retrieve_latents(
    encoder_output: torch.Tensor, generator: Optional[torch.Generator] = None, sample_mode: str = "sample"
):
    if hasattr(encoder_output, "latent_dist") and sample_mode == "sample":
        return encoder_output.latent_dist.sample(generator)
    elif hasattr(encoder_output, "latent_dist") and sample_mode == "argmax":
        return encoder_output.latent_dist.mode()
    elif hasattr(encoder_output, "latents"):
        return encoder_output.latents
    else:
        raise AttributeError("Could not access latents of provided encoder_output")


class LTXConditionPipeline(DiffusionPipeline, FromSingleFileMixin, LTXVideoLoraLoaderMixin):
    r"""
    Pipeline for text/image/video-to-video generation.

    Reference: https://github.com/Lightricks/LTX-Video

    Args:
        transformer ([`LTXVideoTransformer3DModel`]):
            Conditional Transformer architecture to denoise the encoded video latents.
        scheduler ([`FlowMatchEulerDiscreteScheduler`]):
            A scheduler to be used in combination with `transformer` to denoise the encoded image latents.
        vae ([`AutoencoderKLLTXVideo`]):
            Variational Auto-Encoder (VAE) Model to encode and decode images to and from latent representations.
        text_encoder ([`T5EncoderModel`]):
            [T5](https://huggingface.co/docs/transformers/en/model_doc/t5#transformers.T5EncoderModel), specifically
            the [google/t5-v1_1-xxl](https://huggingface.co/google/t5-v1_1-xxl) variant.
        tokenizer (`CLIPTokenizer`):
            Tokenizer of class
            [CLIPTokenizer](https://huggingface.co/docs/transformers/en/model_doc/clip#transformers.CLIPTokenizer).
        tokenizer (`T5TokenizerFast`):
            Second Tokenizer of class
            [T5TokenizerFast](https://huggingface.co/docs/transformers/en/model_doc/t5#transformers.T5TokenizerFast).
    """

    model_cpu_offload_seq = "text_encoder->transformer->vae"
    _optional_components = []
    _callback_tensor_inputs = ["latents", "prompt_embeds", "negative_prompt_embeds"]

    def __init__(
        self,
        scheduler: FlowMatchEulerDiscreteScheduler,
        vae: AutoencoderKLLTXVideo,
        text_encoder: T5EncoderModel,
        tokenizer: T5TokenizerFast,
        transformer: LTXVideoTransformer3DModel,
    ):
        super().__init__()

        self.register_modules(
            vae=vae,
            text_encoder=text_encoder,
            tokenizer=tokenizer,
            transformer=transformer,
            scheduler=scheduler,
        )

        self.vae_spatial_compression_ratio = (
            self.vae.spatial_compression_ratio if getattr(self, "vae", None) is not None else 32
        )
        self.vae_temporal_compression_ratio = (
            self.vae.temporal_compression_ratio if getattr(self, "vae", None) is not None else 8
        )
        self.transformer_spatial_patch_size = (
            self.transformer.config.patch_size if getattr(self, "transformer", None) is not None else 1
        )
        self.transformer_temporal_patch_size = (
            self.transformer.config.patch_size_t if getattr(self, "transformer") is not None else 1
        )

        self.video_processor = VideoProcessor(vae_scale_factor=self.vae_spatial_compression_ratio)
        self.tokenizer_max_length = (
            self.tokenizer.model_max_length if getattr(self, "tokenizer", None) is not None else 128
        )

        self.default_height = 512
        self.default_width = 704
        self.default_frames = 121

    def _get_t5_prompt_embeds(
        self,
        prompt: Union[str, List[str]] = None,
        num_videos_per_prompt: int = 1,
        max_sequence_length: int = 256,
        device: Optional[torch.device] = None,
        dtype: Optional[torch.dtype] = None,
    ):
        device = device or self._execution_device
        dtype = dtype or self.text_encoder.dtype

        prompt = [prompt] if isinstance(prompt, str) else prompt
        batch_size = len(prompt)

        text_inputs = self.tokenizer(
            prompt,
            padding="max_length",
            max_length=max_sequence_length,
            truncation=True,
            add_special_tokens=True,
            return_tensors="pt",
        )
        text_input_ids = text_inputs.input_ids
        prompt_attention_mask = text_inputs.attention_mask
        prompt_attention_mask = prompt_attention_mask.bool().to(device)

        untruncated_ids = self.tokenizer(prompt, padding="longest", return_tensors="pt").input_ids

        if untruncated_ids.shape[-1] >= text_input_ids.shape[-1] and not torch.equal(text_input_ids, untruncated_ids):
            removed_text = self.tokenizer.batch_decode(untruncated_ids[:, max_sequence_length - 1 : -1])
            logger.warning(
                "The following part of your input was truncated because `max_sequence_length` is set to "
                f" {max_sequence_length} tokens: {removed_text}"
            )

        prompt_embeds = self.text_encoder(text_input_ids.to(device), attention_mask=prompt_attention_mask)[0]
        prompt_embeds = prompt_embeds.to(dtype=dtype, device=device)

        # duplicate text embeddings for each generation per prompt, using mps friendly method
        _, seq_len, _ = prompt_embeds.shape
        prompt_embeds = prompt_embeds.repeat(1, num_videos_per_prompt, 1)
        prompt_embeds = prompt_embeds.view(batch_size * num_videos_per_prompt, seq_len, -1)

        prompt_attention_mask = prompt_attention_mask.view(batch_size, -1)
        prompt_attention_mask = prompt_attention_mask.repeat(num_videos_per_prompt, 1)

        return prompt_embeds, prompt_attention_mask

    # Copied from diffusers.pipelines.mochi.pipeline_mochi.MochiPipeline.encode_prompt
    def encode_prompt(
        self,
        prompt: Union[str, List[str]],
        negative_prompt: Optional[Union[str, List[str]]] = None,
        do_classifier_free_guidance: bool = True,
        num_videos_per_prompt: int = 1,
        prompt_embeds: Optional[torch.Tensor] = None,
        negative_prompt_embeds: Optional[torch.Tensor] = None,
        prompt_attention_mask: Optional[torch.Tensor] = None,
        negative_prompt_attention_mask: Optional[torch.Tensor] = None,
        max_sequence_length: int = 256,
        device: Optional[torch.device] = None,
        dtype: Optional[torch.dtype] = None,
    ):
        r"""
        Encodes the prompt into text encoder hidden states.

        Args:
            prompt (`str` or `List[str]`, *optional*):
                prompt to be encoded
            negative_prompt (`str` or `List[str]`, *optional*):
                The prompt or prompts not to guide the image generation. If not defined, one has to pass
                `negative_prompt_embeds` instead. Ignored when not using guidance (i.e., ignored if `guidance_scale` is
                less than `1`).
            do_classifier_free_guidance (`bool`, *optional*, defaults to `True`):
                Whether to use classifier free guidance or not.
            num_videos_per_prompt (`int`, *optional*, defaults to 1):
                Number of videos that should be generated per prompt. torch device to place the resulting embeddings on
            prompt_embeds (`torch.Tensor`, *optional*):
                Pre-generated text embeddings. Can be used to easily tweak text inputs, *e.g.* prompt weighting. If not
                provided, text embeddings will be generated from `prompt` input argument.
            negative_prompt_embeds (`torch.Tensor`, *optional*):
                Pre-generated negative text embeddings. Can be used to easily tweak text inputs, *e.g.* prompt
                weighting. If not provided, negative_prompt_embeds will be generated from `negative_prompt` input
                argument.
            device: (`torch.device`, *optional*):
                torch device
            dtype: (`torch.dtype`, *optional*):
                torch dtype
        """
        device = device or self._execution_device

        prompt = [prompt] if isinstance(prompt, str) else prompt
        if prompt is not None:
            batch_size = len(prompt)
        else:
            batch_size = prompt_embeds.shape[0]

        if prompt_embeds is None:
            prompt_embeds, prompt_attention_mask = self._get_t5_prompt_embeds(
                prompt=prompt,
                num_videos_per_prompt=num_videos_per_prompt,
                max_sequence_length=max_sequence_length,
                device=device,
                dtype=dtype,
            )

        if do_classifier_free_guidance and negative_prompt_embeds is None:
            negative_prompt = negative_prompt or ""
            negative_prompt = batch_size * [negative_prompt] if isinstance(negative_prompt, str) else negative_prompt

            if prompt is not None and type(prompt) is not type(negative_prompt):
                raise TypeError(
                    f"`negative_prompt` should be the same type to `prompt`, but got {type(negative_prompt)} !="
                    f" {type(prompt)}."
                )
            elif batch_size != len(negative_prompt):
                raise ValueError(
                    f"`negative_prompt`: {negative_prompt} has batch size {len(negative_prompt)}, but `prompt`:"
                    f" {prompt} has batch size {batch_size}. Please make sure that passed `negative_prompt` matches"
                    " the batch size of `prompt`."
                )

            negative_prompt_embeds, negative_prompt_attention_mask = self._get_t5_prompt_embeds(
                prompt=negative_prompt,
                num_videos_per_prompt=num_videos_per_prompt,
                max_sequence_length=max_sequence_length,
                device=device,
                dtype=dtype,
            )

        return prompt_embeds, prompt_attention_mask, negative_prompt_embeds, negative_prompt_attention_mask

    def check_inputs(
        self,
        prompt,
        conditions,
        image,
        video,
        frame_index,
        strength,
        height,
        width,
        callback_on_step_end_tensor_inputs=None,
        prompt_embeds=None,
        negative_prompt_embeds=None,
        prompt_attention_mask=None,
        negative_prompt_attention_mask=None,
    ):
        if height % 32 != 0 or width % 32 != 0:
            raise ValueError(f"`height` and `width` have to be divisible by 32 but are {height} and {width}.")

        if callback_on_step_end_tensor_inputs is not None and not all(
            k in self._callback_tensor_inputs for k in callback_on_step_end_tensor_inputs
        ):
            raise ValueError(
                f"`callback_on_step_end_tensor_inputs` has to be in {self._callback_tensor_inputs}, but found {[k for k in callback_on_step_end_tensor_inputs if k not in self._callback_tensor_inputs]}"
            )

        if prompt is not None and prompt_embeds is not None:
            raise ValueError(
                f"Cannot forward both `prompt`: {prompt} and `prompt_embeds`: {prompt_embeds}. Please make sure to"
                " only forward one of the two."
            )
        elif prompt is None and prompt_embeds is None:
            raise ValueError(
                "Provide either `prompt` or `prompt_embeds`. Cannot leave both `prompt` and `prompt_embeds` undefined."
            )
        elif prompt is not None and (not isinstance(prompt, str) and not isinstance(prompt, list)):
            raise ValueError(f"`prompt` has to be of type `str` or `list` but is {type(prompt)}")

        if prompt_embeds is not None and prompt_attention_mask is None:
            raise ValueError("Must provide `prompt_attention_mask` when specifying `prompt_embeds`.")

        if negative_prompt_embeds is not None and negative_prompt_attention_mask is None:
            raise ValueError("Must provide `negative_prompt_attention_mask` when specifying `negative_prompt_embeds`.")

        if prompt_embeds is not None and negative_prompt_embeds is not None:
            if prompt_embeds.shape != negative_prompt_embeds.shape:
                raise ValueError(
                    "`prompt_embeds` and `negative_prompt_embeds` must have the same shape when passed directly, but"
                    f" got: `prompt_embeds` {prompt_embeds.shape} != `negative_prompt_embeds`"
                    f" {negative_prompt_embeds.shape}."
                )
            if prompt_attention_mask.shape != negative_prompt_attention_mask.shape:
                raise ValueError(
                    "`prompt_attention_mask` and `negative_prompt_attention_mask` must have the same shape when passed directly, but"
                    f" got: `prompt_attention_mask` {prompt_attention_mask.shape} != `negative_prompt_attention_mask`"
                    f" {negative_prompt_attention_mask.shape}."
                )

        if conditions is not None and (image is not None or video is not None):
            raise ValueError("If `conditions` is provided, `image` and `video` must not be provided.")

        if conditions is None:
            if isinstance(image, list) and isinstance(frame_index, list) and len(image) != len(frame_index):
                raise ValueError(
                    "If `conditions` is not provided, `image` and `frame_index` must be of the same length."
                )
            elif isinstance(image, list) and isinstance(strength, list) and len(image) != len(strength):
                raise ValueError("If `conditions` is not provided, `image` and `strength` must be of the same length.")
            elif isinstance(video, list) and isinstance(frame_index, list) and len(video) != len(frame_index):
                raise ValueError(
                    "If `conditions` is not provided, `video` and `frame_index` must be of the same length."
                )
            elif isinstance(video, list) and isinstance(strength, list) and len(video) != len(strength):
                raise ValueError("If `conditions` is not provided, `video` and `strength` must be of the same length.")

    @staticmethod
    def _prepare_video_ids(
        batch_size: int,
        num_frames: int,
        height: int,
        width: int,
        patch_size: int = 1,
        patch_size_t: int = 1,
        device: torch.device = None,
    ) -> torch.Tensor:
        latent_sample_coords = torch.meshgrid(
            torch.arange(0, num_frames, patch_size_t, device=device),
            torch.arange(0, height, patch_size, device=device),
            torch.arange(0, width, patch_size, device=device),
            indexing="ij",
        )
        latent_sample_coords = torch.stack(latent_sample_coords, dim=0)
        latent_coords = latent_sample_coords.unsqueeze(0).repeat(batch_size, 1, 1, 1, 1)
        latent_coords = latent_coords.reshape(batch_size, -1, num_frames * height * width)

        return latent_coords

    @staticmethod
    def _scale_video_ids(
        video_ids: torch.Tensor,
        scale_factor: int = 32,
        scale_factor_t: int = 8,
        frame_index: int = 0,
        device: torch.device = None,
    ) -> torch.Tensor:
        scaled_latent_coords = (
            video_ids
            * torch.tensor([scale_factor_t, scale_factor, scale_factor], device=video_ids.device)[None, :, None]
        )
        scaled_latent_coords[:, 0] = (scaled_latent_coords[:, 0] + 1 - scale_factor_t).clamp(min=0)
        scaled_latent_coords[:, 0] += frame_index

        return scaled_latent_coords

    @staticmethod
    # Copied from diffusers.pipelines.ltx.pipeline_ltx.LTXPipeline._pack_latents
    def _pack_latents(latents: torch.Tensor, patch_size: int = 1, patch_size_t: int = 1) -> torch.Tensor:
        # Unpacked latents of shape are [B, C, F, H, W] are patched into tokens of shape [B, C, F // p_t, p_t, H // p, p, W // p, p].
        # The patch dimensions are then permuted and collapsed into the channel dimension of shape:
        # [B, F // p_t * H // p * W // p, C * p_t * p * p] (an ndim=3 tensor).
        # dim=0 is the batch size, dim=1 is the effective video sequence length, dim=2 is the effective number of input features
        batch_size, num_channels, num_frames, height, width = latents.shape
        post_patch_num_frames = num_frames // patch_size_t
        post_patch_height = height // patch_size
        post_patch_width = width // patch_size
        latents = latents.reshape(
            batch_size,
            -1,
            post_patch_num_frames,
            patch_size_t,
            post_patch_height,
            patch_size,
            post_patch_width,
            patch_size,
        )
        latents = latents.permute(0, 2, 4, 6, 1, 3, 5, 7).flatten(4, 7).flatten(1, 3)
        return latents

    @staticmethod
    # Copied from diffusers.pipelines.ltx.pipeline_ltx.LTXPipeline._unpack_latents
    def _unpack_latents(
        latents: torch.Tensor, num_frames: int, height: int, width: int, patch_size: int = 1, patch_size_t: int = 1
    ) -> torch.Tensor:
        # Packed latents of shape [B, S, D] (S is the effective video sequence length, D is the effective feature dimensions)
        # are unpacked and reshaped into a video tensor of shape [B, C, F, H, W]. This is the inverse operation of
        # what happens in the `_pack_latents` method.
        batch_size = latents.size(0)
        latents = latents.reshape(batch_size, num_frames, height, width, -1, patch_size_t, patch_size, patch_size)
        latents = latents.permute(0, 4, 1, 5, 2, 6, 3, 7).flatten(6, 7).flatten(4, 5).flatten(2, 3)
        return latents

    @staticmethod
    # Copied from diffusers.pipelines.ltx.pipeline_ltx.LTXPipeline._normalize_latents
    def _normalize_latents(
        latents: torch.Tensor, latents_mean: torch.Tensor, latents_std: torch.Tensor, scaling_factor: float = 1.0
    ) -> torch.Tensor:
        # Normalize latents across the channel dimension [B, C, F, H, W]
        latents_mean = latents_mean.view(1, -1, 1, 1, 1).to(latents.device, latents.dtype)
        latents_std = latents_std.view(1, -1, 1, 1, 1).to(latents.device, latents.dtype)
        latents = (latents - latents_mean) * scaling_factor / latents_std
        return latents

    @staticmethod
    # Copied from diffusers.pipelines.ltx.pipeline_ltx.LTXPipeline._denormalize_latents
    def _denormalize_latents(
        latents: torch.Tensor, latents_mean: torch.Tensor, latents_std: torch.Tensor, scaling_factor: float = 1.0
    ) -> torch.Tensor:
        # Denormalize latents across the channel dimension [B, C, F, H, W]
        latents_mean = latents_mean.view(1, -1, 1, 1, 1).to(latents.device, latents.dtype)
        latents_std = latents_std.view(1, -1, 1, 1, 1).to(latents.device, latents.dtype)
        latents = latents * latents_std / scaling_factor + latents_mean
        return latents

    def trim_conditioning_sequence(self, start_frame: int, sequence_num_frames: int, target_num_frames: int):
        """
        Trim a conditioning sequence to the allowed number of frames.

        Args:
            start_frame (int): The target frame number of the first frame in the sequence.
            sequence_num_frames (int): The number of frames in the sequence.
            target_num_frames (int): The target number of frames in the generated video.
        Returns:
            int: updated sequence length
        """
        scale_factor = self.vae_temporal_compression_ratio
        num_frames = min(sequence_num_frames, target_num_frames - start_frame)
        # Trim down to a multiple of temporal_scale_factor frames plus 1
        num_frames = (num_frames - 1) // scale_factor * scale_factor + 1
        return num_frames

    @staticmethod
    def add_noise_to_image_conditioning_latents(
        t: float,
        init_latents: torch.Tensor,
        latents: torch.Tensor,
        noise_scale: float,
        conditioning_mask: torch.Tensor,
        generator,
        eps=1e-6,
    ):
        """
        Add timestep-dependent noise to the hard-conditioning latents. This helps with motion continuity, especially
        when conditioned on a single frame.
        """
        noise = randn_tensor(
            latents.shape,
            generator=generator,
            device=latents.device,
            dtype=latents.dtype,
        )
        # Add noise only to hard-conditioning latents (conditioning_mask = 1.0)
        need_to_noise = (conditioning_mask > 1.0 - eps).unsqueeze(-1)
        noised_latents = init_latents + noise_scale * noise * (t**2)
        latents = torch.where(need_to_noise, noised_latents, latents)
        return latents

    def prepare_latents(
        self,
        conditions: Optional[List[torch.Tensor]] = None,
        condition_strength: Optional[List[float]] = None,
        condition_frame_index: Optional[List[int]] = None,
        batch_size: int = 1,
        num_channels_latents: int = 128,
        height: int = 512,
        width: int = 704,
        num_frames: int = 161,
        num_prefix_latent_frames: int = 2,
        generator: Optional[torch.Generator] = None,
        device: Optional[torch.device] = None,
        dtype: Optional[torch.dtype] = None,
    ) -> Tuple[torch.Tensor, torch.Tensor, torch.Tensor, int]:
        num_latent_frames = (num_frames - 1) // self.vae_temporal_compression_ratio + 1
        latent_height = height // self.vae_spatial_compression_ratio
        latent_width = width // self.vae_spatial_compression_ratio

        shape = (batch_size, num_channels_latents, num_latent_frames, latent_height, latent_width)
        latents = randn_tensor(shape, generator=generator, device=device, dtype=dtype)

        if len(conditions) > 0:
            condition_latent_frames_mask = torch.zeros(
                (batch_size, num_latent_frames), device=device, dtype=torch.float32
            )

            extra_conditioning_latents = []
            extra_conditioning_video_ids = []
            extra_conditioning_mask = []
            extra_conditioning_num_latents = 0
            for data, strength, frame_index in zip(conditions, condition_strength, condition_frame_index):
                condition_latents = retrieve_latents(self.vae.encode(data), generator=generator)
                condition_latents = self._normalize_latents(
                    condition_latents, self.vae.latents_mean, self.vae.latents_std
                ).to(device, dtype=dtype)

                num_data_frames = data.size(2)
                num_cond_frames = condition_latents.size(2)

                if frame_index == 0:
                    latents[:, :, :num_cond_frames] = torch.lerp(
                        latents[:, :, :num_cond_frames], condition_latents, strength
                    )
                    condition_latent_frames_mask[:, :num_cond_frames] = strength

                else:
                    if num_data_frames > 1:
                        if num_cond_frames < num_prefix_latent_frames:
                            raise ValueError(
                                f"Number of latent frames must be at least {num_prefix_latent_frames} but got {num_data_frames}."
                            )

                        if num_cond_frames > num_prefix_latent_frames:
                            start_frame = frame_index // self.vae_temporal_compression_ratio + num_prefix_latent_frames
                            end_frame = start_frame + num_cond_frames - num_prefix_latent_frames
                            latents[:, :, start_frame:end_frame] = torch.lerp(
                                latents[:, :, start_frame:end_frame],
                                condition_latents[:, :, num_prefix_latent_frames:],
                                strength,
                            )
                            condition_latent_frames_mask[:, start_frame:end_frame] = strength
                            condition_latents = condition_latents[:, :, :num_prefix_latent_frames]

                    noise = randn_tensor(condition_latents.shape, generator=generator, device=device, dtype=dtype)
                    condition_latents = torch.lerp(noise, condition_latents, strength)

                    condition_video_ids = self._prepare_video_ids(
                        batch_size,
                        condition_latents.size(2),
                        latent_height,
                        latent_width,
                        patch_size=self.transformer_spatial_patch_size,
                        patch_size_t=self.transformer_temporal_patch_size,
                        device=device,
                    )
                    condition_video_ids = self._scale_video_ids(
                        condition_video_ids,
                        scale_factor=self.vae_spatial_compression_ratio,
                        scale_factor_t=self.vae_temporal_compression_ratio,
                        frame_index=frame_index,
                        device=device,
                    )
                    condition_latents = self._pack_latents(
                        condition_latents,
                        self.transformer_spatial_patch_size,
                        self.transformer_temporal_patch_size,
                    )
                    condition_conditioning_mask = torch.full(
                        condition_latents.shape[:2], strength, device=device, dtype=dtype
                    )

                    extra_conditioning_latents.append(condition_latents)
                    extra_conditioning_video_ids.append(condition_video_ids)
                    extra_conditioning_mask.append(condition_conditioning_mask)
                    extra_conditioning_num_latents += condition_latents.size(1)

        video_ids = self._prepare_video_ids(
            batch_size,
            num_latent_frames,
            latent_height,
            latent_width,
            patch_size_t=self.transformer_temporal_patch_size,
            patch_size=self.transformer_spatial_patch_size,
            device=device,
        )
        if len(conditions) > 0:
            conditioning_mask = condition_latent_frames_mask.gather(1, video_ids[:, 0])
        else:
            conditioning_mask, extra_conditioning_num_latents = None, 0
        video_ids = self._scale_video_ids(
            video_ids,
            scale_factor=self.vae_spatial_compression_ratio,
            scale_factor_t=self.vae_temporal_compression_ratio,
            frame_index=0,
            device=device,
        )
        latents = self._pack_latents(
            latents, self.transformer_spatial_patch_size, self.transformer_temporal_patch_size
        )

        if len(conditions) > 0 and len(extra_conditioning_latents) > 0:
            latents = torch.cat([*extra_conditioning_latents, latents], dim=1)
            video_ids = torch.cat([*extra_conditioning_video_ids, video_ids], dim=2)
            conditioning_mask = torch.cat([*extra_conditioning_mask, conditioning_mask], dim=1)

        return latents, conditioning_mask, video_ids, extra_conditioning_num_latents

    @property
    def guidance_scale(self):
        return self._guidance_scale

    @property
    def do_classifier_free_guidance(self):
        return self._guidance_scale > 1.0

    @property
    def num_timesteps(self):
        return self._num_timesteps

    @property
    def current_timestep(self):
        return self._current_timestep

    @property
    def attention_kwargs(self):
        return self._attention_kwargs

    @property
    def interrupt(self):
        return self._interrupt

    @torch.no_grad()
    @replace_example_docstring(EXAMPLE_DOC_STRING)
    def __call__(
        self,
        conditions: Union[LTXVideoCondition, List[LTXVideoCondition]] = None,
        image: Union[PipelineImageInput, List[PipelineImageInput]] = None,
        video: List[PipelineImageInput] = None,
        frame_index: Union[int, List[int]] = 0,
        strength: Union[float, List[float]] = 1.0,
        prompt: Union[str, List[str]] = None,
        negative_prompt: Optional[Union[str, List[str]]] = None,
        height: int = 512,
        width: int = 704,
        num_frames: int = 161,
        frame_rate: int = 25,
        num_inference_steps: int = 50,
        timesteps: List[int] = None,
        guidance_scale: float = 3,
        image_cond_noise_scale: float = 0.15,
        num_videos_per_prompt: Optional[int] = 1,
        generator: Optional[Union[torch.Generator, List[torch.Generator]]] = None,
        latents: Optional[torch.Tensor] = None,
        prompt_embeds: Optional[torch.Tensor] = None,
        prompt_attention_mask: Optional[torch.Tensor] = None,
        negative_prompt_embeds: Optional[torch.Tensor] = None,
        negative_prompt_attention_mask: Optional[torch.Tensor] = None,
        decode_timestep: Union[float, List[float]] = 0.0,
        decode_noise_scale: Optional[Union[float, List[float]]] = None,
        output_type: Optional[str] = "pil",
        return_dict: bool = True,
        attention_kwargs: Optional[Dict[str, Any]] = None,
        callback_on_step_end: Optional[Callable[[int, int, Dict], None]] = None,
        callback_on_step_end_tensor_inputs: List[str] = ["latents"],
        max_sequence_length: int = 256,
    ):
        r"""
        Function invoked when calling the pipeline for generation.

        Args:
            conditions (`List[LTXVideoCondition], *optional*`):
                The list of frame-conditioning items for the video generation.If not provided, conditions will be
                created using `image`, `video`, `frame_index` and `strength`.
            image (`PipelineImageInput` or `List[PipelineImageInput]`, *optional*):
                The image or images to condition the video generation. If not provided, one has to pass `video` or
                `conditions`.
            video (`List[PipelineImageInput]`, *optional*):
                The video to condition the video generation. If not provided, one has to pass `image` or `conditions`.
            frame_index (`int` or `List[int]`, *optional*):
                The frame index or frame indices at which the image or video will conditionally effect the video
                generation. If not provided, one has to pass `conditions`.
            strength (`float` or `List[float]`, *optional*):
                The strength or strengths of the conditioning effect. If not provided, one has to pass `conditions`.
            prompt (`str` or `List[str]`, *optional*):
                The prompt or prompts to guide the image generation. If not defined, one has to pass `prompt_embeds`.
                instead.
            height (`int`, defaults to `512`):
                The height in pixels of the generated image. This is set to 480 by default for the best results.
            width (`int`, defaults to `704`):
                The width in pixels of the generated image. This is set to 848 by default for the best results.
            num_frames (`int`, defaults to `161`):
                The number of video frames to generate
            num_inference_steps (`int`, *optional*, defaults to 50):
                The number of denoising steps. More denoising steps usually lead to a higher quality image at the
                expense of slower inference.
            timesteps (`List[int]`, *optional*):
                Custom timesteps to use for the denoising process with schedulers which support a `timesteps` argument
                in their `set_timesteps` method. If not defined, the default behavior when `num_inference_steps` is
                passed will be used. Must be in descending order.
            guidance_scale (`float`, defaults to `3 `):
                Guidance scale as defined in [Classifier-Free Diffusion Guidance](https://arxiv.org/abs/2207.12598).
                `guidance_scale` is defined as `w` of equation 2. of [Imagen
                Paper](https://arxiv.org/pdf/2205.11487.pdf). Guidance scale is enabled by setting `guidance_scale >
                1`. Higher guidance scale encourages to generate images that are closely linked to the text `prompt`,
                usually at the expense of lower image quality.
            num_videos_per_prompt (`int`, *optional*, defaults to 1):
                The number of videos to generate per prompt.
            generator (`torch.Generator` or `List[torch.Generator]`, *optional*):
                One or a list of [torch generator(s)](https://pytorch.org/docs/stable/generated/torch.Generator.html)
                to make generation deterministic.
            latents (`torch.Tensor`, *optional*):
                Pre-generated noisy latents, sampled from a Gaussian distribution, to be used as inputs for image
                generation. Can be used to tweak the same generation with different prompts. If not provided, a latents
                tensor will ge generated by sampling using the supplied random `generator`.
            prompt_embeds (`torch.Tensor`, *optional*):
                Pre-generated text embeddings. Can be used to easily tweak text inputs, *e.g.* prompt weighting. If not
                provided, text embeddings will be generated from `prompt` input argument.
            prompt_attention_mask (`torch.Tensor`, *optional*):
                Pre-generated attention mask for text embeddings.
            negative_prompt_embeds (`torch.FloatTensor`, *optional*):
                Pre-generated negative text embeddings. For PixArt-Sigma this negative prompt should be "". If not
                provided, negative_prompt_embeds will be generated from `negative_prompt` input argument.
            negative_prompt_attention_mask (`torch.FloatTensor`, *optional*):
                Pre-generated attention mask for negative text embeddings.
            decode_timestep (`float`, defaults to `0.0`):
                The timestep at which generated video is decoded.
            decode_noise_scale (`float`, defaults to `None`):
                The interpolation factor between random noise and denoised latents at the decode timestep.
            output_type (`str`, *optional*, defaults to `"pil"`):
                The output format of the generate image. Choose between
                [PIL](https://pillow.readthedocs.io/en/stable/): `PIL.Image.Image` or `np.array`.
            return_dict (`bool`, *optional*, defaults to `True`):
                Whether or not to return a [`~pipelines.ltx.LTXPipelineOutput`] instead of a plain tuple.
            attention_kwargs (`dict`, *optional*):
                A kwargs dictionary that if specified is passed along to the `AttentionProcessor` as defined under
                `self.processor` in
                [diffusers.models.attention_processor](https://github.com/huggingface/diffusers/blob/main/src/diffusers/models/attention_processor.py).
            callback_on_step_end (`Callable`, *optional*):
                A function that calls at the end of each denoising steps during the inference. The function is called
                with the following arguments: `callback_on_step_end(self: DiffusionPipeline, step: int, timestep: int,
                callback_kwargs: Dict)`. `callback_kwargs` will include a list of all tensors as specified by
                `callback_on_step_end_tensor_inputs`.
            callback_on_step_end_tensor_inputs (`List`, *optional*):
                The list of tensor inputs for the `callback_on_step_end` function. The tensors specified in the list
                will be passed as `callback_kwargs` argument. You will only be able to include variables listed in the
                `._callback_tensor_inputs` attribute of your pipeline class.
            max_sequence_length (`int` defaults to `128 `):
                Maximum sequence length to use with the `prompt`.

        Examples:

        Returns:
            [`~pipelines.ltx.LTXPipelineOutput`] or `tuple`:
                If `return_dict` is `True`, [`~pipelines.ltx.LTXPipelineOutput`] is returned, otherwise a `tuple` is
                returned where the first element is a list with the generated images.
        """

        if isinstance(callback_on_step_end, (PipelineCallback, MultiPipelineCallbacks)):
            callback_on_step_end_tensor_inputs = callback_on_step_end.tensor_inputs
        if latents is not None:
            raise ValueError("Passing latents is not yet supported.")

        # 1. Check inputs. Raise error if not correct
        self.check_inputs(
            prompt=prompt,
            conditions=conditions,
            image=image,
            video=video,
            frame_index=frame_index,
            strength=strength,
            height=height,
            width=width,
            callback_on_step_end_tensor_inputs=callback_on_step_end_tensor_inputs,
            prompt_embeds=prompt_embeds,
            negative_prompt_embeds=negative_prompt_embeds,
            prompt_attention_mask=prompt_attention_mask,
            negative_prompt_attention_mask=negative_prompt_attention_mask,
        )

        self._guidance_scale = guidance_scale
        self._attention_kwargs = attention_kwargs
        self._interrupt = False
        self._current_timestep = None

        # 2. Define call parameters
        if prompt is not None and isinstance(prompt, str):
            batch_size = 1
        elif prompt is not None and isinstance(prompt, list):
            batch_size = len(prompt)
        else:
            batch_size = prompt_embeds.shape[0]

        if conditions is not None:
            if not isinstance(conditions, list):
                conditions = [conditions]

            strength = [condition.strength for condition in conditions]
            frame_index = [condition.frame_index for condition in conditions]
            image = [condition.image for condition in conditions]
            video = [condition.video for condition in conditions]
        elif image is not None or video is not None:
            if not isinstance(image, list):
                image = [image]
                num_conditions = 1
            elif isinstance(image, list):
                num_conditions = len(image)
            if not isinstance(video, list):
                video = [video]
                num_conditions = 1
            elif isinstance(video, list):
                num_conditions = len(video)

            if not isinstance(frame_index, list):
                frame_index = [frame_index] * num_conditions
            if not isinstance(strength, list):
                strength = [strength] * num_conditions

        device = self._execution_device

        # 3. Prepare text embeddings
        (
            prompt_embeds,
            prompt_attention_mask,
            negative_prompt_embeds,
            negative_prompt_attention_mask,
        ) = self.encode_prompt(
            prompt=prompt,
            negative_prompt=negative_prompt,
            do_classifier_free_guidance=self.do_classifier_free_guidance,
            num_videos_per_prompt=num_videos_per_prompt,
            prompt_embeds=prompt_embeds,
            negative_prompt_embeds=negative_prompt_embeds,
            prompt_attention_mask=prompt_attention_mask,
            negative_prompt_attention_mask=negative_prompt_attention_mask,
            max_sequence_length=max_sequence_length,
            device=device,
        )
        if self.do_classifier_free_guidance:
            prompt_embeds = torch.cat([negative_prompt_embeds, prompt_embeds], dim=0)
            prompt_attention_mask = torch.cat([negative_prompt_attention_mask, prompt_attention_mask], dim=0)

        vae_dtype = self.vae.dtype

        conditioning_tensors = []
        is_conditioning_image_or_video = image is not None or video is not None
        if is_conditioning_image_or_video:
            for condition_image, condition_video, condition_frame_index, condition_strength in zip(
                image, video, frame_index, strength
            ):
                if condition_image is not None:
                    condition_tensor = (
                        self.video_processor.preprocess(condition_image, height, width)
                        .unsqueeze(2)
                        .to(device, dtype=vae_dtype)
                    )
                elif condition_video is not None:
                    condition_tensor = self.video_processor.preprocess_video(condition_video, height, width)
                    num_frames_input = condition_tensor.size(2)
                    num_frames_output = self.trim_conditioning_sequence(
                        condition_frame_index, num_frames_input, num_frames
                    )
                    condition_tensor = condition_tensor[:, :, :num_frames_output]
                    condition_tensor = condition_tensor.to(device, dtype=vae_dtype)
                else:
                    raise ValueError("Either `image` or `video` must be provided for conditioning.")

                if condition_tensor.size(2) % self.vae_temporal_compression_ratio != 1:
                    raise ValueError(
                        f"Number of frames in the video must be of the form (k * {self.vae_temporal_compression_ratio} + 1) "
                        f"but got {condition_tensor.size(2)} frames."
                    )
                conditioning_tensors.append(condition_tensor)

        # 4. Prepare latent variables
        num_channels_latents = self.transformer.config.in_channels
        latents, conditioning_mask, video_coords, extra_conditioning_num_latents = self.prepare_latents(
            conditioning_tensors,
            strength,
            frame_index,
            batch_size=batch_size * num_videos_per_prompt,
            num_channels_latents=num_channels_latents,
            height=height,
            width=width,
            num_frames=num_frames,
            generator=generator,
            device=device,
            dtype=torch.float32,
        )

        video_coords = video_coords.float()
        video_coords[:, 0] = video_coords[:, 0] * (1.0 / frame_rate)

        init_latents = latents.clone() if is_conditioning_image_or_video else None

        if self.do_classifier_free_guidance:
            video_coords = torch.cat([video_coords, video_coords], dim=0)

        # 5. Prepare timesteps
        latent_num_frames = (num_frames - 1) // self.vae_temporal_compression_ratio + 1
        latent_height = height // self.vae_spatial_compression_ratio
        latent_width = width // self.vae_spatial_compression_ratio
        sigmas = linear_quadratic_schedule(num_inference_steps)
        timesteps = sigmas * 1000
        timesteps, num_inference_steps = retrieve_timesteps(
            self.scheduler,
            num_inference_steps,
            device,
            timesteps=timesteps,
        )
        num_warmup_steps = max(len(timesteps) - num_inference_steps * self.scheduler.order, 0)
        self._num_timesteps = len(timesteps)

        # 6. Prepare micro-conditions
        rope_interpolation_scale = (
            (
                self.vae_temporal_compression_ratio / frame_rate,
                self.vae_spatial_compression_ratio,
                self.vae_spatial_compression_ratio,
            )
            if not is_conditioning_image_or_video
            else None
        )

        # 7. Denoising loop
        with self.progress_bar(total=num_inference_steps) as progress_bar:
            for i, t in enumerate(timesteps):
                if self.interrupt:
                    continue

<<<<<<< HEAD
                if image_cond_noise_scale > 0 and init_latents is not None:
=======
                self._current_timestep = t

                if image_cond_noise_scale > 0:
>>>>>>> d9023a67
                    # Add timestep-dependent noise to the hard-conditioning latents
                    # This helps with motion continuity, especially when conditioned on a single frame
                    latents = self.add_noise_to_image_conditioning_latents(
                        t / 1000.0,
                        init_latents,
                        latents,
                        image_cond_noise_scale,
                        conditioning_mask,
                        generator,
                    )

                latent_model_input = torch.cat([latents] * 2) if self.do_classifier_free_guidance else latents
                if is_conditioning_image_or_video:
                    conditioning_mask_model_input = (
                        torch.cat([conditioning_mask, conditioning_mask])
                        if self.do_classifier_free_guidance
                        else conditioning_mask
                    )
                latent_model_input = latent_model_input.to(prompt_embeds.dtype)

                # broadcast to batch dimension in a way that's compatible with ONNX/Core ML
                timestep = t.expand(latent_model_input.shape[0]).unsqueeze(-1).float()
                if is_conditioning_image_or_video:
                    timestep = torch.min(timestep, (1 - conditioning_mask_model_input) * 1000.0)

                noise_pred = self.transformer(
                    hidden_states=latent_model_input,
                    encoder_hidden_states=prompt_embeds,
                    timestep=timestep,
                    encoder_attention_mask=prompt_attention_mask,
                    num_frames=latent_num_frames,
                    height=latent_height,
                    width=latent_width,
                    rope_interpolation_scale=rope_interpolation_scale,
                    video_coords=video_coords,
                    attention_kwargs=attention_kwargs,
                    return_dict=False,
                )[0]

                if self.do_classifier_free_guidance:
                    noise_pred_uncond, noise_pred_text = noise_pred.chunk(2)
                    noise_pred = noise_pred_uncond + self.guidance_scale * (noise_pred_text - noise_pred_uncond)
                    timestep, _ = timestep.chunk(2)

                denoised_latents = self.scheduler.step(
                    -noise_pred, t, latents, per_token_timesteps=timestep, return_dict=False
                )[0]
                if is_conditioning_image_or_video:
                    tokens_to_denoise_mask = (t / 1000 - 1e-6 < (1.0 - conditioning_mask)).unsqueeze(-1)
                    latents = torch.where(tokens_to_denoise_mask, denoised_latents, latents)
                else:
                    latents = denoised_latents

                if callback_on_step_end is not None:
                    callback_kwargs = {}
                    for k in callback_on_step_end_tensor_inputs:
                        callback_kwargs[k] = locals()[k]
                    callback_outputs = callback_on_step_end(self, i, t, callback_kwargs)

                    latents = callback_outputs.pop("latents", latents)
                    prompt_embeds = callback_outputs.pop("prompt_embeds", prompt_embeds)

                # call the callback, if provided
                if i == len(timesteps) - 1 or ((i + 1) > num_warmup_steps and (i + 1) % self.scheduler.order == 0):
                    progress_bar.update()

                if XLA_AVAILABLE:
                    xm.mark_step()

        if is_conditioning_image_or_video:
            latents = latents[:, extra_conditioning_num_latents:]

        latents = self._unpack_latents(
            latents,
            latent_num_frames,
            latent_height,
            latent_width,
            self.transformer_spatial_patch_size,
            self.transformer_temporal_patch_size,
        )

        if output_type == "latent":
            video = latents
        else:
            latents = self._denormalize_latents(
                latents, self.vae.latents_mean, self.vae.latents_std, self.vae.config.scaling_factor
            )
            latents = latents.to(prompt_embeds.dtype)

            if not self.vae.config.timestep_conditioning:
                timestep = None
            else:
                noise = torch.randn(latents.shape, generator=generator, device=device, dtype=latents.dtype)
                if not isinstance(decode_timestep, list):
                    decode_timestep = [decode_timestep] * batch_size
                if decode_noise_scale is None:
                    decode_noise_scale = decode_timestep
                elif not isinstance(decode_noise_scale, list):
                    decode_noise_scale = [decode_noise_scale] * batch_size

                timestep = torch.tensor(decode_timestep, device=device, dtype=latents.dtype)
                decode_noise_scale = torch.tensor(decode_noise_scale, device=device, dtype=latents.dtype)[
                    :, None, None, None, None
                ]
                latents = (1 - decode_noise_scale) * latents + decode_noise_scale * noise

            video = self.vae.decode(latents, timestep, return_dict=False)[0]
            video = self.video_processor.postprocess_video(video, output_type=output_type)

        # Offload all models
        self.maybe_free_model_hooks()

        if not return_dict:
            return (video,)

        return LTXPipelineOutput(frames=video)<|MERGE_RESOLUTION|>--- conflicted
+++ resolved
@@ -1088,13 +1088,9 @@
                 if self.interrupt:
                     continue
 
-<<<<<<< HEAD
+                self._current_timestep = t
+
                 if image_cond_noise_scale > 0 and init_latents is not None:
-=======
-                self._current_timestep = t
-
-                if image_cond_noise_scale > 0:
->>>>>>> d9023a67
                     # Add timestep-dependent noise to the hard-conditioning latents
                     # This helps with motion continuity, especially when conditioned on a single frame
                     latents = self.add_noise_to_image_conditioning_latents(
