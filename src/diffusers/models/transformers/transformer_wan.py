--- conflicted
+++ resolved
@@ -691,27 +691,7 @@
                 hidden_states = block(hidden_states, encoder_hidden_states, timestep_proj, rotary_emb)
 
         # 5. Output norm, projection & unpatchify
-<<<<<<< HEAD
         hidden_states = self.norm_out(hidden_states, temb=temb)
-=======
-        if temb.ndim == 3:
-            # batch_size, seq_len, inner_dim (wan 2.2 ti2v)
-            shift, scale = (self.scale_shift_table.unsqueeze(0) + temb.unsqueeze(2)).chunk(2, dim=2)
-            shift = shift.squeeze(2)
-            scale = scale.squeeze(2)
-        else:
-            # batch_size, inner_dim
-            shift, scale = (self.scale_shift_table + temb.unsqueeze(1)).chunk(2, dim=1)
-
-        # Move the shift and scale tensors to the same device as hidden_states.
-        # When using multi-GPU inference via accelerate these will be on the
-        # first device rather than the last device, which hidden_states ends up
-        # on.
-        shift = shift.to(hidden_states.device)
-        scale = scale.to(hidden_states.device)
-
-        hidden_states = (self.norm_out(hidden_states.float()) * (1 + scale) + shift).type_as(hidden_states)
->>>>>>> a58a4f66
         hidden_states = self.proj_out(hidden_states)
 
         hidden_states = hidden_states.reshape(
