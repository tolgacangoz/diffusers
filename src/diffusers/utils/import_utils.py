# Copyright 2025 The HuggingFace Team. All rights reserved.
#
# Licensed under the Apache License, Version 2.0 (the "License");
# you may not use this file except in compliance with the License.
# You may obtain a copy of the License at
#
#     http://www.apache.org/licenses/LICENSE-2.0
#
# Unless required by applicable law or agreed to in writing, software
# distributed under the License is distributed on an "AS IS" BASIS,
# WITHOUT WARRANTIES OR CONDITIONS OF ANY KIND, either express or implied.
# See the License for the specific language governing permissions and
# limitations under the License.
"""
Import utilities: Utilities related to imports and our lazy inits.
"""

import importlib.util
import inspect
import operator as op
import os
import sys
from collections import OrderedDict, defaultdict
from functools import lru_cache as cache
from itertools import chain
from types import ModuleType
from typing import Any, Tuple, Union

from huggingface_hub.utils import is_jinja_available  # noqa: F401
from packaging.version import Version, parse

from . import logging


# The package importlib_metadata is in a different place, depending on the python version.
if sys.version_info < (3, 8):
    import importlib_metadata
else:
    import importlib.metadata as importlib_metadata
try:
    _package_map = importlib_metadata.packages_distributions()  # load-once to avoid expensive calls
except Exception:
    _package_map = None

logger = logging.get_logger(__name__)  # pylint: disable=invalid-name

ENV_VARS_TRUE_VALUES = {"1", "ON", "YES", "TRUE"}
ENV_VARS_TRUE_AND_AUTO_VALUES = ENV_VARS_TRUE_VALUES.union({"AUTO"})

USE_TF = os.environ.get("USE_TF", "AUTO").upper()
USE_TORCH = os.environ.get("USE_TORCH", "AUTO").upper()
USE_JAX = os.environ.get("USE_FLAX", "AUTO").upper()
USE_SAFETENSORS = os.environ.get("USE_SAFETENSORS", "AUTO").upper()
DIFFUSERS_SLOW_IMPORT = os.environ.get("DIFFUSERS_SLOW_IMPORT", "FALSE").upper()
DIFFUSERS_SLOW_IMPORT = DIFFUSERS_SLOW_IMPORT in ENV_VARS_TRUE_VALUES

STR_OPERATION_TO_FUNC = {">": op.gt, ">=": op.ge, "==": op.eq, "!=": op.ne, "<=": op.le, "<": op.lt}

_is_google_colab = "google.colab" in sys.modules or any(k.startswith("COLAB_") for k in os.environ)


def _is_package_available(pkg_name: str, get_dist_name: bool = False) -> Tuple[bool, str]:
    global _package_map
    pkg_exists = importlib.util.find_spec(pkg_name) is not None
    pkg_version = "N/A"

    if pkg_exists:
        if _package_map is None:
            _package_map = defaultdict(list)
            try:
                # Fallback for Python < 3.10
                for dist in importlib_metadata.distributions():
                    _top_level_declared = (dist.read_text("top_level.txt") or "").split()
                    # Infer top-level package names from file structure
                    _inferred_opt_names = {
                        f.parts[0] if len(f.parts) > 1 else inspect.getmodulename(f) for f in (dist.files or [])
                    } - {None}
                    _top_level_inferred = filter(lambda name: "." not in name, _inferred_opt_names)
                    for pkg in _top_level_declared or _top_level_inferred:
                        _package_map[pkg].append(dist.metadata["Name"])
            except Exception as _:
                pass
        try:
            if get_dist_name and pkg_name in _package_map and _package_map[pkg_name]:
                if len(_package_map[pkg_name]) > 1:
                    logger.warning(
                        f"Multiple distributions found for package {pkg_name}. Picked distribution: {_package_map[pkg_name][0]}"
                    )
                pkg_name = _package_map[pkg_name][0]
            pkg_version = importlib_metadata.version(pkg_name)
            logger.debug(f"Successfully imported {pkg_name} version {pkg_version}")
        except (ImportError, importlib_metadata.PackageNotFoundError):
            pkg_exists = False

    return pkg_exists, pkg_version


if USE_TORCH in ENV_VARS_TRUE_AND_AUTO_VALUES and USE_TF not in ENV_VARS_TRUE_VALUES:
    _torch_available, _torch_version = _is_package_available("torch")

else:
    logger.info("Disabling PyTorch because USE_TORCH is set")
    _torch_available = False
    _torch_version = "N/A"

_jax_version = "N/A"
_flax_version = "N/A"
if USE_JAX in ENV_VARS_TRUE_AND_AUTO_VALUES:
    _flax_available = importlib.util.find_spec("jax") is not None and importlib.util.find_spec("flax") is not None
    if _flax_available:
        try:
            _jax_version = importlib_metadata.version("jax")
            _flax_version = importlib_metadata.version("flax")
            logger.info(f"JAX version {_jax_version}, Flax version {_flax_version} available.")
        except importlib_metadata.PackageNotFoundError:
            _flax_available = False
else:
    _flax_available = False

if USE_SAFETENSORS in ENV_VARS_TRUE_AND_AUTO_VALUES:
    _safetensors_available, _safetensors_version = _is_package_available("safetensors")

else:
    logger.info("Disabling Safetensors because USE_SAFETENSORS is set")
    _safetensors_available = False

_onnxruntime_version = "N/A"
_onnx_available = importlib.util.find_spec("onnxruntime") is not None
if _onnx_available:
    candidates = (
        "onnxruntime",
        "onnxruntime-cann",
        "onnxruntime-directml",
        "ort_nightly_directml",
        "onnxruntime-gpu",
        "ort_nightly_gpu",
        "onnxruntime-migraphx",
        "onnxruntime-openvino",
        "onnxruntime-qnn",
        "onnxruntime-rocm",
        "onnxruntime-training",
        "onnxruntime-vitisai",
    )
    _onnxruntime_version = None
    # For the metadata, we have to look for both onnxruntime and onnxruntime-x
    for pkg in candidates:
        try:
            _onnxruntime_version = importlib_metadata.version(pkg)
            break
        except importlib_metadata.PackageNotFoundError:
            pass
    _onnx_available = _onnxruntime_version is not None
    if _onnx_available:
        logger.debug(f"Successfully imported onnxruntime version {_onnxruntime_version}")

# (sayakpaul): importlib.util.find_spec("opencv-python") returns None even when it's installed.
# _opencv_available = importlib.util.find_spec("opencv-python") is not None
try:
    candidates = (
        "opencv-python",
        "opencv-contrib-python",
        "opencv-python-headless",
        "opencv-contrib-python-headless",
    )
    _opencv_version = None
    for pkg in candidates:
        try:
            _opencv_version = importlib_metadata.version(pkg)
            break
        except importlib_metadata.PackageNotFoundError:
            pass
    _opencv_available = _opencv_version is not None
    if _opencv_available:
        logger.debug(f"Successfully imported cv2 version {_opencv_version}")
except importlib_metadata.PackageNotFoundError:
    _opencv_available = False

_bs4_available = importlib.util.find_spec("bs4") is not None
try:
    # importlib metadata under different name
    _bs4_version = importlib_metadata.version("beautifulsoup4")
    logger.debug(f"Successfully imported ftfy version {_bs4_version}")
except importlib_metadata.PackageNotFoundError:
    _bs4_available = False

_invisible_watermark_available = importlib.util.find_spec("imwatermark") is not None
try:
    _invisible_watermark_version = importlib_metadata.version("invisible-watermark")
    logger.debug(f"Successfully imported invisible-watermark version {_invisible_watermark_version}")
except importlib_metadata.PackageNotFoundError:
    _invisible_watermark_available = False

_torch_xla_available, _torch_xla_version = _is_package_available("torch_xla")
_torch_npu_available, _torch_npu_version = _is_package_available("torch_npu")
_transformers_available, _transformers_version = _is_package_available("transformers")
_hf_hub_available, _hf_hub_version = _is_package_available("huggingface_hub")
_kernels_available, _kernels_version = _is_package_available("kernels")
_inflect_available, _inflect_version = _is_package_available("inflect")
_unidecode_available, _unidecode_version = _is_package_available("unidecode")
_k_diffusion_available, _k_diffusion_version = _is_package_available("k_diffusion")
_note_seq_available, _note_seq_version = _is_package_available("note_seq")
_wandb_available, _wandb_version = _is_package_available("wandb")
_tensorboard_available, _tensorboard_version = _is_package_available("tensorboard")
_compel_available, _compel_version = _is_package_available("compel")
_sentencepiece_available, _sentencepiece_version = _is_package_available("sentencepiece")
_torchsde_available, _torchsde_version = _is_package_available("torchsde")
_peft_available, _peft_version = _is_package_available("peft")
_torchvision_available, _torchvision_version = _is_package_available("torchvision")
_matplotlib_available, _matplotlib_version = _is_package_available("matplotlib")
_timm_available, _timm_version = _is_package_available("timm")
_bitsandbytes_available, _bitsandbytes_version = _is_package_available("bitsandbytes")
_imageio_available, _imageio_version = _is_package_available("imageio")
_ftfy_available, _ftfy_version = _is_package_available("ftfy")
_scipy_available, _scipy_version = _is_package_available("scipy")
_librosa_available, _librosa_version = _is_package_available("librosa")
_accelerate_available, _accelerate_version = _is_package_available("accelerate")
_xformers_available, _xformers_version = _is_package_available("xformers")
_gguf_available, _gguf_version = _is_package_available("gguf")
_torchao_available, _torchao_version = _is_package_available("torchao")
_bitsandbytes_available, _bitsandbytes_version = _is_package_available("bitsandbytes")
_optimum_quanto_available, _optimum_quanto_version = _is_package_available("optimum", get_dist_name=True)
_pytorch_retinaface_available, _pytorch_retinaface_version = _is_package_available("pytorch_retinaface")
_better_profanity_available, _better_profanity_version = _is_package_available("better_profanity")
_nltk_available, _nltk_version = _is_package_available("nltk")
_cosmos_guardrail_available, _cosmos_guardrail_version = _is_package_available("cosmos_guardrail")
_sageattention_available, _sageattention_version = _is_package_available("sageattention")
_flash_attn_available, _flash_attn_version = _is_package_available("flash_attn")
_flash_attn_3_available, _flash_attn_3_version = _is_package_available("flash_attn_3")
<<<<<<< HEAD
_magi_attn_available, _magi_attn_version = _is_package_available("magi_attention")
=======
_aiter_available, _aiter_version = _is_package_available("aiter")
>>>>>>> 84e16575
_kornia_available, _kornia_version = _is_package_available("kornia")
_nvidia_modelopt_available, _nvidia_modelopt_version = _is_package_available("modelopt", get_dist_name=True)


def is_torch_available():
    return _torch_available


def is_torch_xla_available():
    return _torch_xla_available


def is_torch_npu_available():
    return _torch_npu_available


def is_flax_available():
    return _flax_available


def is_transformers_available():
    return _transformers_available


def is_inflect_available():
    return _inflect_available


def is_unidecode_available():
    return _unidecode_available


def is_onnx_available():
    return _onnx_available


def is_opencv_available():
    return _opencv_available


def is_scipy_available():
    return _scipy_available


def is_librosa_available():
    return _librosa_available


def is_xformers_available():
    return _xformers_available


def is_accelerate_available():
    return _accelerate_available


def is_kernels_available():
    return _kernels_available


def is_k_diffusion_available():
    return _k_diffusion_available


def is_note_seq_available():
    return _note_seq_available


def is_wandb_available():
    return _wandb_available


def is_tensorboard_available():
    return _tensorboard_available


def is_compel_available():
    return _compel_available


def is_ftfy_available():
    return _ftfy_available


def is_bs4_available():
    return _bs4_available


def is_torchsde_available():
    return _torchsde_available


def is_invisible_watermark_available():
    return _invisible_watermark_available


def is_peft_available():
    return _peft_available


def is_torchvision_available():
    return _torchvision_available


def is_matplotlib_available():
    return _matplotlib_available


def is_safetensors_available():
    return _safetensors_available


def is_bitsandbytes_available():
    return _bitsandbytes_available


def is_google_colab():
    return _is_google_colab


def is_sentencepiece_available():
    return _sentencepiece_available


def is_imageio_available():
    return _imageio_available


def is_gguf_available():
    return _gguf_available


def is_torchao_available():
    return _torchao_available


def is_optimum_quanto_available():
    return _optimum_quanto_available


def is_nvidia_modelopt_available():
    return _nvidia_modelopt_available


def is_timm_available():
    return _timm_available


def is_pytorch_retinaface_available():
    return _pytorch_retinaface_available


def is_better_profanity_available():
    return _better_profanity_available


def is_nltk_available():
    return _nltk_available


def is_cosmos_guardrail_available():
    return _cosmos_guardrail_available


def is_hpu_available():
    return all(importlib.util.find_spec(lib) for lib in ("habana_frameworks", "habana_frameworks.torch"))


def is_sageattention_available():
    return _sageattention_available


def is_flash_attn_available():
    return _flash_attn_available


def is_flash_attn_3_available():
    return _flash_attn_3_available


<<<<<<< HEAD
def is_magi_attn_available():
    return _magi_attn_available
=======
def is_aiter_available():
    return _aiter_available
>>>>>>> 84e16575


def is_kornia_available():
    return _kornia_available


# docstyle-ignore
FLAX_IMPORT_ERROR = """
{0} requires the FLAX library but it was not found in your environment. Checkout the instructions on the
installation page: https://github.com/google/flax and follow the ones that match your environment.
"""

# docstyle-ignore
INFLECT_IMPORT_ERROR = """
{0} requires the inflect library but it was not found in your environment. You can install it with pip: `pip install
inflect`
"""

# docstyle-ignore
PYTORCH_IMPORT_ERROR = """
{0} requires the PyTorch library but it was not found in your environment. Checkout the instructions on the
installation page: https://pytorch.org/get-started/locally/ and follow the ones that match your environment.
"""

# docstyle-ignore
ONNX_IMPORT_ERROR = """
{0} requires the onnxruntime library but it was not found in your environment. You can install it with pip: `pip
install onnxruntime`
"""

# docstyle-ignore
OPENCV_IMPORT_ERROR = """
{0} requires the OpenCV library but it was not found in your environment. You can install it with pip: `pip
install opencv-python`
"""

# docstyle-ignore
SCIPY_IMPORT_ERROR = """
{0} requires the scipy library but it was not found in your environment. You can install it with pip: `pip install
scipy`
"""

# docstyle-ignore
LIBROSA_IMPORT_ERROR = """
{0} requires the librosa library but it was not found in your environment.  Checkout the instructions on the
installation page: https://librosa.org/doc/latest/install.html and follow the ones that match your environment.
"""

# docstyle-ignore
TRANSFORMERS_IMPORT_ERROR = """
{0} requires the transformers library but it was not found in your environment. You can install it with pip: `pip
install transformers`
"""

# docstyle-ignore
UNIDECODE_IMPORT_ERROR = """
{0} requires the unidecode library but it was not found in your environment. You can install it with pip: `pip install
Unidecode`
"""

# docstyle-ignore
K_DIFFUSION_IMPORT_ERROR = """
{0} requires the k-diffusion library but it was not found in your environment. You can install it with pip: `pip
install k-diffusion`
"""

# docstyle-ignore
NOTE_SEQ_IMPORT_ERROR = """
{0} requires the note-seq library but it was not found in your environment. You can install it with pip: `pip
install note-seq`
"""

# docstyle-ignore
WANDB_IMPORT_ERROR = """
{0} requires the wandb library but it was not found in your environment. You can install it with pip: `pip
install wandb`
"""

# docstyle-ignore
TENSORBOARD_IMPORT_ERROR = """
{0} requires the tensorboard library but it was not found in your environment. You can install it with pip: `pip
install tensorboard`
"""


# docstyle-ignore
COMPEL_IMPORT_ERROR = """
{0} requires the compel library but it was not found in your environment. You can install it with pip: `pip install compel`
"""

# docstyle-ignore
BS4_IMPORT_ERROR = """
{0} requires the Beautiful Soup library but it was not found in your environment. You can install it with pip:
`pip install beautifulsoup4`. Please note that you may need to restart your runtime after installation.
"""

# docstyle-ignore
FTFY_IMPORT_ERROR = """
{0} requires the ftfy library but it was not found in your environment. Checkout the instructions on the
installation section: https://github.com/rspeer/python-ftfy/tree/master#installing and follow the ones
that match your environment. Please note that you may need to restart your runtime after installation.
"""

# docstyle-ignore
TORCHSDE_IMPORT_ERROR = """
{0} requires the torchsde library but it was not found in your environment. You can install it with pip: `pip install torchsde`
"""

# docstyle-ignore
INVISIBLE_WATERMARK_IMPORT_ERROR = """
{0} requires the invisible-watermark library but it was not found in your environment. You can install it with pip: `pip install invisible-watermark>=0.2.0`
"""

# docstyle-ignore
PEFT_IMPORT_ERROR = """
{0} requires the peft library but it was not found in your environment. You can install it with pip: `pip install peft`
"""

# docstyle-ignore
SAFETENSORS_IMPORT_ERROR = """
{0} requires the safetensors library but it was not found in your environment. You can install it with pip: `pip install safetensors`
"""

# docstyle-ignore
SENTENCEPIECE_IMPORT_ERROR = """
{0} requires the sentencepiece library but it was not found in your environment. You can install it with pip: `pip install sentencepiece`
"""


# docstyle-ignore
BITSANDBYTES_IMPORT_ERROR = """
{0} requires the bitsandbytes library but it was not found in your environment. You can install it with pip: `pip install bitsandbytes`
"""

# docstyle-ignore
IMAGEIO_IMPORT_ERROR = """
{0} requires the imageio library and ffmpeg but it was not found in your environment. You can install it with pip: `pip install imageio imageio-ffmpeg`
"""

# docstyle-ignore
GGUF_IMPORT_ERROR = """
{0} requires the gguf library but it was not found in your environment. You can install it with pip: `pip install gguf`
"""

TORCHAO_IMPORT_ERROR = """
{0} requires the torchao library but it was not found in your environment. You can install it with pip: `pip install
torchao`
"""

QUANTO_IMPORT_ERROR = """
{0} requires the optimum-quanto library but it was not found in your environment. You can install it with pip: `pip
install optimum-quanto`
"""

# docstyle-ignore
PYTORCH_RETINAFACE_IMPORT_ERROR = """
{0} requires the pytorch_retinaface library but it was not found in your environment. You can install it with pip: `pip install pytorch_retinaface`
"""

# docstyle-ignore
BETTER_PROFANITY_IMPORT_ERROR = """
{0} requires the better_profanity library but it was not found in your environment. You can install it with pip: `pip install better_profanity`
"""

# docstyle-ignore
NLTK_IMPORT_ERROR = """
{0} requires the nltk library but it was not found in your environment. You can install it with pip: `pip install nltk`
"""


BACKENDS_MAPPING = OrderedDict(
    [
        ("bs4", (is_bs4_available, BS4_IMPORT_ERROR)),
        ("flax", (is_flax_available, FLAX_IMPORT_ERROR)),
        ("inflect", (is_inflect_available, INFLECT_IMPORT_ERROR)),
        ("onnx", (is_onnx_available, ONNX_IMPORT_ERROR)),
        ("opencv", (is_opencv_available, OPENCV_IMPORT_ERROR)),
        ("scipy", (is_scipy_available, SCIPY_IMPORT_ERROR)),
        ("torch", (is_torch_available, PYTORCH_IMPORT_ERROR)),
        ("transformers", (is_transformers_available, TRANSFORMERS_IMPORT_ERROR)),
        ("unidecode", (is_unidecode_available, UNIDECODE_IMPORT_ERROR)),
        ("librosa", (is_librosa_available, LIBROSA_IMPORT_ERROR)),
        ("k_diffusion", (is_k_diffusion_available, K_DIFFUSION_IMPORT_ERROR)),
        ("note_seq", (is_note_seq_available, NOTE_SEQ_IMPORT_ERROR)),
        ("wandb", (is_wandb_available, WANDB_IMPORT_ERROR)),
        ("tensorboard", (is_tensorboard_available, TENSORBOARD_IMPORT_ERROR)),
        ("compel", (is_compel_available, COMPEL_IMPORT_ERROR)),
        ("ftfy", (is_ftfy_available, FTFY_IMPORT_ERROR)),
        ("torchsde", (is_torchsde_available, TORCHSDE_IMPORT_ERROR)),
        ("invisible_watermark", (is_invisible_watermark_available, INVISIBLE_WATERMARK_IMPORT_ERROR)),
        ("peft", (is_peft_available, PEFT_IMPORT_ERROR)),
        ("safetensors", (is_safetensors_available, SAFETENSORS_IMPORT_ERROR)),
        ("bitsandbytes", (is_bitsandbytes_available, BITSANDBYTES_IMPORT_ERROR)),
        ("sentencepiece", (is_sentencepiece_available, SENTENCEPIECE_IMPORT_ERROR)),
        ("imageio", (is_imageio_available, IMAGEIO_IMPORT_ERROR)),
        ("gguf", (is_gguf_available, GGUF_IMPORT_ERROR)),
        ("torchao", (is_torchao_available, TORCHAO_IMPORT_ERROR)),
        ("quanto", (is_optimum_quanto_available, QUANTO_IMPORT_ERROR)),
        ("pytorch_retinaface", (is_pytorch_retinaface_available, PYTORCH_RETINAFACE_IMPORT_ERROR)),
        ("better_profanity", (is_better_profanity_available, BETTER_PROFANITY_IMPORT_ERROR)),
        ("nltk", (is_nltk_available, NLTK_IMPORT_ERROR)),
    ]
)


def requires_backends(obj, backends):
    if not isinstance(backends, (list, tuple)):
        backends = [backends]

    name = obj.__name__ if hasattr(obj, "__name__") else obj.__class__.__name__
    checks = (BACKENDS_MAPPING[backend] for backend in backends)
    failed = [msg.format(name) for available, msg in checks if not available()]
    if failed:
        raise ImportError("".join(failed))

    if name in [
        "VersatileDiffusionTextToImagePipeline",
        "VersatileDiffusionPipeline",
        "VersatileDiffusionDualGuidedPipeline",
        "StableDiffusionImageVariationPipeline",
        "UnCLIPPipeline",
    ] and is_transformers_version("<", "4.25.0"):
        raise ImportError(
            f"You need to install `transformers>=4.25` in order to use {name}: \n```\n pip install"
            " --upgrade transformers \n```"
        )

    if name in ["StableDiffusionDepth2ImgPipeline", "StableDiffusionPix2PixZeroPipeline"] and is_transformers_version(
        "<", "4.26.0"
    ):
        raise ImportError(
            f"You need to install `transformers>=4.26` in order to use {name}: \n```\n pip install"
            " --upgrade transformers \n```"
        )


class DummyObject(type):
    """
    Metaclass for the dummy objects. Any class inheriting from it will return the ImportError generated by
    `requires_backend` each time a user tries to access any method of that class.
    """

    def __getattr__(cls, key):
        if key.startswith("_") and key not in ["_load_connected_pipes", "_is_onnx"]:
            return super().__getattr__(cls, key)
        requires_backends(cls, cls._backends)


# This function was copied from: https://github.com/huggingface/accelerate/blob/874c4967d94badd24f893064cc3bef45f57cadf7/src/accelerate/utils/versions.py#L319
def compare_versions(library_or_version: Union[str, Version], operation: str, requirement_version: str):
    """
    Compares a library version to some requirement using a given operation.

    Args:
        library_or_version (`str` or `packaging.version.Version`):
            A library name or a version to check.
        operation (`str`):
            A string representation of an operator, such as `">"` or `"<="`.
        requirement_version (`str`):
            The version to compare the library version against
    """
    if operation not in STR_OPERATION_TO_FUNC.keys():
        raise ValueError(f"`operation` must be one of {list(STR_OPERATION_TO_FUNC.keys())}, received {operation}")
    operation = STR_OPERATION_TO_FUNC[operation]
    if isinstance(library_or_version, str):
        library_or_version = parse(importlib_metadata.version(library_or_version))
    return operation(library_or_version, parse(requirement_version))


# This function was copied from: https://github.com/huggingface/accelerate/blob/874c4967d94badd24f893064cc3bef45f57cadf7/src/accelerate/utils/versions.py#L338
@cache
def is_torch_version(operation: str, version: str):
    """
    Compares the current PyTorch version to a given reference with an operation.

    Args:
        operation (`str`):
            A string representation of an operator, such as `">"` or `"<="`
        version (`str`):
            A string version of PyTorch
    """
    return compare_versions(parse(_torch_version), operation, version)


@cache
def is_torch_xla_version(operation: str, version: str):
    """
    Compares the current torch_xla version to a given reference with an operation.

    Args:
        operation (`str`):
            A string representation of an operator, such as `">"` or `"<="`
        version (`str`):
            A string version of torch_xla
    """
    if not is_torch_xla_available:
        return False
    return compare_versions(parse(_torch_xla_version), operation, version)


@cache
def is_transformers_version(operation: str, version: str):
    """
    Compares the current Transformers version to a given reference with an operation.

    Args:
        operation (`str`):
            A string representation of an operator, such as `">"` or `"<="`
        version (`str`):
            A version string
    """
    if not _transformers_available:
        return False
    return compare_versions(parse(_transformers_version), operation, version)


@cache
def is_hf_hub_version(operation: str, version: str):
    """
    Compares the current Hugging Face Hub version to a given reference with an operation.

    Args:
        operation (`str`):
            A string representation of an operator, such as `">"` or `"<="`
        version (`str`):
            A version string
    """
    if not _hf_hub_available:
        return False
    return compare_versions(parse(_hf_hub_version), operation, version)


@cache
def is_accelerate_version(operation: str, version: str):
    """
    Compares the current Accelerate version to a given reference with an operation.

    Args:
        operation (`str`):
            A string representation of an operator, such as `">"` or `"<="`
        version (`str`):
            A version string
    """
    if not _accelerate_available:
        return False
    return compare_versions(parse(_accelerate_version), operation, version)


@cache
def is_peft_version(operation: str, version: str):
    """
    Compares the current PEFT version to a given reference with an operation.

    Args:
        operation (`str`):
            A string representation of an operator, such as `">"` or `"<="`
        version (`str`):
            A version string
    """
    if not _peft_available:
        return False
    return compare_versions(parse(_peft_version), operation, version)


@cache
def is_bitsandbytes_version(operation: str, version: str):
    """
    Args:
    Compares the current bitsandbytes version to a given reference with an operation.
        operation (`str`):
            A string representation of an operator, such as `">"` or `"<="`
        version (`str`):
            A version string
    """
    if not _bitsandbytes_available:
        return False
    return compare_versions(parse(_bitsandbytes_version), operation, version)


@cache
def is_gguf_version(operation: str, version: str):
    """
    Compares the current Accelerate version to a given reference with an operation.

    Args:
        operation (`str`):
            A string representation of an operator, such as `">"` or `"<="`
        version (`str`):
            A version string
    """
    if not _gguf_available:
        return False
    return compare_versions(parse(_gguf_version), operation, version)


@cache
def is_torchao_version(operation: str, version: str):
    """
    Compares the current torchao version to a given reference with an operation.

    Args:
        operation (`str`):
            A string representation of an operator, such as `">"` or `"<="`
        version (`str`):
            A version string
    """
    if not _torchao_available:
        return False
    return compare_versions(parse(_torchao_version), operation, version)


@cache
def is_k_diffusion_version(operation: str, version: str):
    """
    Compares the current k-diffusion version to a given reference with an operation.

    Args:
        operation (`str`):
            A string representation of an operator, such as `">"` or `"<="`
        version (`str`):
            A version string
    """
    if not _k_diffusion_available:
        return False
    return compare_versions(parse(_k_diffusion_version), operation, version)


@cache
def is_optimum_quanto_version(operation: str, version: str):
    """
    Compares the current Accelerate version to a given reference with an operation.

    Args:
        operation (`str`):
            A string representation of an operator, such as `">"` or `"<="`
        version (`str`):
            A version string
    """
    if not _optimum_quanto_available:
        return False
    return compare_versions(parse(_optimum_quanto_version), operation, version)


@cache
def is_nvidia_modelopt_version(operation: str, version: str):
    """
    Compares the current Nvidia ModelOpt version to a given reference with an operation.

    Args:
        operation (`str`):
            A string representation of an operator, such as `">"` or `"<="`
        version (`str`):
            A version string
    """
    if not _nvidia_modelopt_available:
        return False
    return compare_versions(parse(_nvidia_modelopt_version), operation, version)


@cache
def is_xformers_version(operation: str, version: str):
    """
    Compares the current xformers version to a given reference with an operation.

    Args:
        operation (`str`):
            A string representation of an operator, such as `">"` or `"<="`
        version (`str`):
            A version string
    """
    if not _xformers_available:
        return False
    return compare_versions(parse(_xformers_version), operation, version)


@cache
def is_sageattention_version(operation: str, version: str):
    """
    Compares the current sageattention version to a given reference with an operation.

    Args:
        operation (`str`):
            A string representation of an operator, such as `">"` or `"<="`
        version (`str`):
            A version string
    """
    if not _sageattention_available:
        return False
    return compare_versions(parse(_sageattention_version), operation, version)


@cache
def is_flash_attn_version(operation: str, version: str):
    """
    Compares the current flash-attention version to a given reference with an operation.

    Args:
        operation (`str`):
            A string representation of an operator, such as `">"` or `"<="`
        version (`str`):
            A version string
    """
    if not _flash_attn_available:
        return False
    return compare_versions(parse(_flash_attn_version), operation, version)


<<<<<<< HEAD
def is_magi_attn_version(operation: str, version: str):
    """
    Compares the current magi-attention version to a given reference with an operation.
=======
@cache
def is_aiter_version(operation: str, version: str):
    """
    Compares the current aiter version to a given reference with an operation.
>>>>>>> 84e16575

    Args:
        operation (`str`):
            A string representation of an operator, such as `">"` or `"<="`
        version (`str`):
            A version string
    """
<<<<<<< HEAD
    if not _magi_attn_available:
        return False
    return compare_versions(parse(_magi_attn_version), operation, version)
=======
    if not _aiter_available:
        return False
    return compare_versions(parse(_aiter_version), operation, version)
>>>>>>> 84e16575


def get_objects_from_module(module):
    """
    Returns a dict of object names and values in a module, while skipping private/internal objects

    Args:
        module (ModuleType):
            Module to extract the objects from.

    Returns:
        dict: Dictionary of object names and corresponding values
    """

    objects = {}
    for name in dir(module):
        if name.startswith("_"):
            continue
        objects[name] = getattr(module, name)

    return objects


class OptionalDependencyNotAvailable(BaseException):
    """
    An error indicating that an optional dependency of Diffusers was not found in the environment.
    """


class _LazyModule(ModuleType):
    """
    Module class that surfaces all objects but only performs associated imports when the objects are requested.
    """

    # Very heavily inspired by optuna.integration._IntegrationModule
    # https://github.com/optuna/optuna/blob/master/optuna/integration/__init__.py
    def __init__(self, name, module_file, import_structure, module_spec=None, extra_objects=None):
        super().__init__(name)
        self._modules = set(import_structure.keys())
        self._class_to_module = {}
        for key, values in import_structure.items():
            for value in values:
                self._class_to_module[value] = key
        # Needed for autocompletion in an IDE
        self.__all__ = list(import_structure.keys()) + list(chain(*import_structure.values()))
        self.__file__ = module_file
        self.__spec__ = module_spec
        self.__path__ = [os.path.dirname(module_file)]
        self._objects = {} if extra_objects is None else extra_objects
        self._name = name
        self._import_structure = import_structure

    # Needed for autocompletion in an IDE
    def __dir__(self):
        result = super().__dir__()
        # The elements of self.__all__ that are submodules may or may not be in the dir already, depending on whether
        # they have been accessed or not. So we only add the elements of self.__all__ that are not already in the dir.
        for attr in self.__all__:
            if attr not in result:
                result.append(attr)
        return result

    def __getattr__(self, name: str) -> Any:
        if name in self._objects:
            return self._objects[name]
        if name in self._modules:
            value = self._get_module(name)
        elif name in self._class_to_module.keys():
            module = self._get_module(self._class_to_module[name])
            value = getattr(module, name)
        else:
            raise AttributeError(f"module {self.__name__} has no attribute {name}")

        setattr(self, name, value)
        return value

    def _get_module(self, module_name: str):
        try:
            return importlib.import_module("." + module_name, self.__name__)
        except Exception as e:
            raise RuntimeError(
                f"Failed to import {self.__name__}.{module_name} because of the following error (look up to see its"
                f" traceback):\n{e}"
            ) from e

    def __reduce__(self):
        return (self.__class__, (self._name, self.__file__, self._import_structure))<|MERGE_RESOLUTION|>--- conflicted
+++ resolved
@@ -226,11 +226,8 @@
 _sageattention_available, _sageattention_version = _is_package_available("sageattention")
 _flash_attn_available, _flash_attn_version = _is_package_available("flash_attn")
 _flash_attn_3_available, _flash_attn_3_version = _is_package_available("flash_attn_3")
-<<<<<<< HEAD
+_aiter_available, _aiter_version = _is_package_available("aiter")
 _magi_attn_available, _magi_attn_version = _is_package_available("magi_attention")
-=======
-_aiter_available, _aiter_version = _is_package_available("aiter")
->>>>>>> 84e16575
 _kornia_available, _kornia_version = _is_package_available("kornia")
 _nvidia_modelopt_available, _nvidia_modelopt_version = _is_package_available("modelopt", get_dist_name=True)
 
@@ -411,13 +408,12 @@
     return _flash_attn_3_available
 
 
-<<<<<<< HEAD
+def is_aiter_available():
+    return _aiter_available
+
+
 def is_magi_attn_available():
     return _magi_attn_available
-=======
-def is_aiter_available():
-    return _aiter_available
->>>>>>> 84e16575
 
 
 def is_kornia_available():
@@ -925,32 +921,35 @@
     return compare_versions(parse(_flash_attn_version), operation, version)
 
 
-<<<<<<< HEAD
+@cache
+def is_aiter_version(operation: str, version: str):
+    """
+    Compares the current aiter version to a given reference with an operation.
+
+    Args:
+        operation (`str`):
+            A string representation of an operator, such as `">"` or `"<="`
+        version (`str`):
+            A version string
+    """
+    if not _aiter_available:
+        return False
+    return compare_versions(parse(_aiter_version), operation, version)
+
+
 def is_magi_attn_version(operation: str, version: str):
     """
     Compares the current magi-attention version to a given reference with an operation.
-=======
-@cache
-def is_aiter_version(operation: str, version: str):
-    """
-    Compares the current aiter version to a given reference with an operation.
->>>>>>> 84e16575
-
-    Args:
-        operation (`str`):
-            A string representation of an operator, such as `">"` or `"<="`
-        version (`str`):
-            A version string
-    """
-<<<<<<< HEAD
+
+    Args:
+        operation (`str`):
+            A string representation of an operator, such as `">"` or `"<="`
+        version (`str`):
+            A version string
+    """
     if not _magi_attn_available:
         return False
     return compare_versions(parse(_magi_attn_version), operation, version)
-=======
-    if not _aiter_available:
-        return False
-    return compare_versions(parse(_aiter_version), operation, version)
->>>>>>> 84e16575
 
 
 def get_objects_from_module(module):
