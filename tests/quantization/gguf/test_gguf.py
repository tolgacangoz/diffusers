--- conflicted
+++ resolved
@@ -16,11 +16,8 @@
     HiDreamImageTransformer2DModel,
     SD3Transformer2DModel,
     StableDiffusion3Pipeline,
-<<<<<<< HEAD
     WanS2VTransformer3DModel,
-=======
     WanAnimateTransformer3DModel,
->>>>>>> eeae0338
     WanTransformer3DModel,
     WanVACETransformer3DModel,
 )
@@ -726,17 +723,14 @@
         }
 
 
-<<<<<<< HEAD
 class WanS2VGGUFSingleFileTests(GGUFSingleFileTesterMixin, unittest.TestCase):
     ckpt_path = "https://huggingface.co/QuantStack/Wan2.2-S2V-14B-GGUF/blob/main/Wan2.2-S2V-14B-Q3_K_S.gguf"
     torch_dtype = torch.bfloat16
     model_cls = WanS2VTransformer3DModel
-=======
 class WanAnimateGGUFSingleFileTests(GGUFSingleFileTesterMixin, unittest.TestCase):
     ckpt_path = "https://huggingface.co/QuantStack/Wan2.2-Animate-14B-GGUF/blob/main/Wan2.2-Animate-14B-Q3_K_S.gguf"
     torch_dtype = torch.bfloat16
     model_cls = WanAnimateTransformer3DModel
->>>>>>> eeae0338
     expected_memory_use_in_gb = 9
 
     def get_dummy_inputs(self):
